--- conflicted
+++ resolved
@@ -56,17 +56,7 @@
 		r.NoError(err, "rcp serve")
 	}()
 
-<<<<<<< HEAD
 	v, err := rpc1.Async(ctx, "string", []string{"hello"}, "world", "bob")
-	if err != nil {
-		t.Fatalf("%+v", err)
-	}
-
-	if v != "hello, world and bob!" {
-		t.Fatalf("wrong response: %q(%T)", v, v)
-=======
-	var v string
-	err = rpc1.Async(ctx, &v, []string{"hello"}, "world", "bob")
 	r.NoError(err, "rcp Async call")
 
 	r.Equal(v, "hello, world and bob!", "expected call result")
@@ -93,7 +83,6 @@
 		connect: func(ctx context.Context, e Endpoint) {
 			hasConnected = true
 		},
->>>>>>> b5640184
 	}
 
 	// TODO: inject logger into Handle and/or packer?
