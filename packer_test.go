// SPDX-License-Identifier: MIT

package muxrpc

import (
	"bytes"
	"context"
	"net"
	"reflect"
	"testing"

	"github.com/pkg/errors"
	"go.cryptoscope.co/luigi"
<<<<<<< HEAD
	"go.cryptoscope.co/muxrpc/codec"
=======
	"go.cryptoscope.co/muxrpc/v2/codec"
	"go.cryptoscope.co/muxrpc/v2/debug"
>>>>>>> 68fe5289
)

// TestPacker is a crappy golden path test
func TestPacker(t *testing.T) {
	c1, c2 := net.Pipe()

	pkr1 := NewPacker(c1)
	pkr2 := NewPacker(c2)

	ctx := context.Background()

	pkt := codec.Packet{
		Req:  123,
		Flag: codec.FlagString | codec.FlagStream,
		Body: []byte("wat"),
	}

	errc := make(chan error)
	go func() {
		err := pkr1.w.WritePacket(&pkt)
		if err != nil {
			errc <- errors.Wrap(err, "failed to send test packet (wat)")
		}
		close(errc)
	}()

	var hdr codec.Header
	err := pkr2.NextHeader(ctx, &hdr)
	if err != nil {
		t.Fatal(err)
	}

	var buf = new(bytes.Buffer)
	err = pkr2.r.ReadBodyInto(buf, hdr.Len)
	if err != nil {
		t.Fatal(err)
	}

	// pkt.Req = -123
	var pkt_ = &codec.Packet{
		Flag: hdr.Flag,
		Req:  -hdr.Req,
		Body: buf.Bytes(),
	}

	if !reflect.DeepEqual(pkt_, &pkt) {
		t.Log("Req matches:", reflect.DeepEqual(pkt.Req, pkt_.Req))
		t.Log("Flag matches:", reflect.DeepEqual(pkt.Flag, pkt_.Flag))
		t.Log("Body matches:", reflect.DeepEqual(pkt.Body, pkt_.Body))
		t.Log("Packet matches:", reflect.DeepEqual(&pkt, pkt_))
		t.Logf("expected packet %#v", &pkt)
		t.Logf("got %#v", pkt_)
		t.Fatal("packet mismatch")
	}

	err = pkr1.Close()
	if err != nil {
		t.Fatal(err)
	}

	// hdr, err := pkr2.NextHeader(ctx)

	err = pkr2.NextHeader(ctx, &hdr)
	if !luigi.IsEOS(err) {
		t.Fatal("expected EOS, got:", err)
	}

	err = pkr1.w.WritePacket(pkt_)
	if err == nil {
		t.Fatal("expected write-to-close-conn error, got nil")
	}

	sendErr, ok := <-errc
	if ok {
		t.Fatalf("%+v", sendErr)
	}

	t.Log("this error should be about pouring to a closed sink:", err)
}<|MERGE_RESOLUTION|>--- conflicted
+++ resolved
@@ -11,12 +11,8 @@
 
 	"github.com/pkg/errors"
 	"go.cryptoscope.co/luigi"
-<<<<<<< HEAD
-	"go.cryptoscope.co/muxrpc/codec"
-=======
+
 	"go.cryptoscope.co/muxrpc/v2/codec"
-	"go.cryptoscope.co/muxrpc/v2/debug"
->>>>>>> 68fe5289
 )
 
 // TestPacker is a crappy golden path test
